# -*- coding: utf-8 -*-

"""
PMLB was primarily developed at the University of Pennsylvania by:
    - Randal S. Olson (rso@randalolson.com)
    - William La Cava (lacava@upenn.edu)
    - Weixuan Fu (weixuanf@upenn.edu)
    - and many more generous open source contributors

Permission is hereby granted, free of charge, to any person obtaining a copy of this software
and associated documentation files (the "Software"), to deal in the Software without restriction,
including without limitation the rights to use, copy, modify, merge, publish, distribute, sublicense,
and/or sell copies of the Software, and to permit persons to whom the Software is furnished to do so,
subject to the following conditions:

The above copyright notice and this permission notice shall be included in all copies or substantial
portions of the Software.

THE SOFTWARE IS PROVIDED "AS IS", WITHOUT WARRANTY OF ANY KIND, EXPRESS OR IMPLIED, INCLUDING BUT NOT
LIMITED TO THE WARRANTIES OF MERCHANTABILITY, FITNESS FOR A PARTICULAR PURPOSE AND NONINFRINGEMENT.
IN NO EVENT SHALL THE AUTHORS OR COPYRIGHT HOLDERS BE LIABLE FOR ANY CLAIM, DAMAGES OR OTHER LIABILITY,
WHETHER IN AN ACTION OF CONTRACT, TORT OR OTHERWISE, ARISING FROM, OUT OF OR IN CONNECTION WITH THE
SOFTWARE OR THE USE OR OTHER DEALINGS IN THE SOFTWARE.
"""

import pandas as pd
import os
from .dataset_lists import classification_dataset_names, regression_dataset_names
import requests
import warnings

dataset_names = classification_dataset_names + regression_dataset_names
GITHUB_URL = 'https://github.com/EpistasisLab/penn-ml-benchmarks/raw/master/datasets'
suffix = '.tsv.gz'

def fetch_data(dataset_name, return_X_y=False, local_cache_dir=None):
    """Download a data set from the PMLB, (optionally) store it locally, and return the data set.

    You must be connected to the internet if you are fetching a data set that is not cached locally.

    Parameters
    ----------
    dataset_name: str
        The name of the data set to load from PMLB.
    return_X_y: bool (default: False)
        Whether to return the data in scikit-learn format, with the features and labels stored in separate NumPy arrays.
    local_cache_dir: str (default: None)
        The directory on your local machine to store the data files.
        If None, then the local data cache will not be used.

    Returns
    ----------
    dataset: pd.DataFrame or (array-like, array-like)
        if return_X_y == False: A pandas DataFrame containing the fetched data set.
        if return_X_y == True: A tuple of NumPy arrays containing (features, labels)

    """
    if dataset_name in classification_dataset_names:
        data_type = 'classification'
    elif dataset_name in regression_dataset_names:
        data_type = 'regression'
    else:
        raise ValueError('Dataset not found in PMLB.')

<<<<<<< HEAD
    dataset_url = '{GITHUB_URL}/{DATASET_NAME}/{DATASET_NAME}{SUFFIX}'.format(
=======
    old_dataset_url = '{GITHUB_URL}/{DATA_TYPE}/{DATASET_NAME}/{DATASET_NAME}{SUFFIX}'.format(
>>>>>>> b4dae791
                                GITHUB_URL=GITHUB_URL,
                                DATASET_NAME=dataset_name,
                                SUFFIX=suffix
                                )

    new_name = dataset_name.replace("-", "_")
    new_dataset_url = '{GITHUB_URL}/{DATASET_NAME}/{DATASET_NAME}{SUFFIX}'.format(
                                GITHUB_URL=GITHUB_URL,
                                DATA_TYPE=data_type,
                                DATASET_NAME=new_name,
                                SUFFIX=suffix
                                )
    # check which url is vaild url
    old_re = requests.get(old_dataset_url)
    new_re = requests.get(new_dataset_url)
    if old_re.status_code == 200:
        dataset_url = old_dataset_url
        warning_msg = "Dataset name and its url will be changed in PMLB v1.0."
        warnings.warn(warning_msg, FutureWarning)
    elif new_re.status_code == 200:
        dataset_url = new_dataset_url
        warning_msg = ("Dataset name and its url has been "
            "changed in PMLB v1.0. Please update PMLB.")
        warnings.warn(warning_msg, DeprecationWarning)
    else:
        raise ValueError('Dataset not found in PMLB.')

    if local_cache_dir is None:
        dataset = pd.read_csv(dataset_url, sep='\t', compression='gzip')
    else:
        dataset_path = os.path.join(local_cache_dir, dataset_name,
                                    dataset_name+suffix)

        # Use the local cache if the file already exists there
        if os.path.exists(dataset_path):
            dataset = pd.read_csv(dataset_path, sep='\t', compression='gzip')
        # Download the data to the local cache if it is not already there
        else:
            dataset = pd.read_csv(dataset_url, sep='\t', compression='gzip')
            dataset.to_csv(dataset_path, sep='\t', compression='gzip',
                    index=False)

    if return_X_y:
        X = dataset.drop('target', axis=1).values
        y = dataset['target'].values
        return (X, y)
    else:
        return dataset<|MERGE_RESOLUTION|>--- conflicted
+++ resolved
@@ -62,11 +62,7 @@
     else:
         raise ValueError('Dataset not found in PMLB.')
 
-<<<<<<< HEAD
-    dataset_url = '{GITHUB_URL}/{DATASET_NAME}/{DATASET_NAME}{SUFFIX}'.format(
-=======
     old_dataset_url = '{GITHUB_URL}/{DATA_TYPE}/{DATASET_NAME}/{DATASET_NAME}{SUFFIX}'.format(
->>>>>>> b4dae791
                                 GITHUB_URL=GITHUB_URL,
                                 DATASET_NAME=dataset_name,
                                 SUFFIX=suffix
