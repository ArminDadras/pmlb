# This workflow will install Python dependencies, run tests and lint with a single version of Python
# For more information see: https://help.github.com/actions/language-and-framework-guides/using-python-with-github-actions

name: Python application

on:
  push:
    branches:
      - master
      - PMLB2.0
  pull_request:
<<<<<<< HEAD
    branches:
=======
    branches: 
>>>>>>> b4dae791
      - master
      - PMLB2.0
jobs:
  build:

    runs-on: ubuntu-latest

    steps:
    - uses: actions/checkout@v2
    - name: Set up Python 3.8
      uses: actions/setup-python@v1
      with:
        python-version: 3.8
    - name: Install dependencies
      run: |
<<<<<<< HEAD
        pip install nose numpy scipy pandas pyyaml parameterized
=======
        pip install nose numpy scipy pandas pyyaml requests
>>>>>>> b4dae791
    - name: Test with nose
      run: |
        nosetests -s -v<|MERGE_RESOLUTION|>--- conflicted
+++ resolved
@@ -9,11 +9,7 @@
       - master
       - PMLB2.0
   pull_request:
-<<<<<<< HEAD
-    branches:
-=======
     branches: 
->>>>>>> b4dae791
       - master
       - PMLB2.0
 jobs:
@@ -29,11 +25,7 @@
         python-version: 3.8
     - name: Install dependencies
       run: |
-<<<<<<< HEAD
-        pip install nose numpy scipy pandas pyyaml parameterized
-=======
         pip install nose numpy scipy pandas pyyaml requests
->>>>>>> b4dae791
     - name: Test with nose
       run: |
         nosetests -s -v