--- conflicted
+++ resolved
@@ -15,15 +15,9 @@
   doi:10.1201/9781315139470
 task: classification
 target:
-<<<<<<< HEAD
-  type: categorical
-  description: None yet. See our contributing guide to help us add one.
-  code: None yet. See our contributing guide to help us add one.
-=======
   type: nominal
   description: One of 3 classes of wave.
   code: None.
->>>>>>> a26401c7
 features: # list of features in the dataset
   - name: X00
     type: continuous
